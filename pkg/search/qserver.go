--- conflicted
+++ resolved
@@ -15,14 +15,9 @@
 )
 
 type queryItem struct {
-<<<<<<< HEAD
 	q       string
 	meeting int
-	fn      func([]string, error)
-=======
-	q  string
-	fn func(map[string]Answer, error)
->>>>>>> 6ebeccf9
+	fn      func(map[string]Answer, error)
 }
 
 // QueryServer manages incoming queries against the database.
@@ -68,22 +63,13 @@
 var errQueryQueueFull = errors.New("query queue full")
 
 // Query searches the database for hits. Returns a list of fqids.
-<<<<<<< HEAD
-func (qs *QueryServer) Query(q string, meeting int) (answers []string, err error) {
+func (qs *QueryServer) Query(q string, meeting int) (answers map[string]Answer, err error) {
 	done := make(chan struct{})
 	select {
 	case qs.queries <- queryItem{
 		q:       q,
 		meeting: meeting,
-		fn: func(as []string, e error) {
-=======
-func (qs *QueryServer) Query(q string) (answers map[string]Answer, err error) {
-	done := make(chan struct{})
-	select {
-	case qs.queries <- queryItem{
-		q: q,
 		fn: func(as map[string]Answer, e error) {
->>>>>>> 6ebeccf9
 			answers, err = as, e
 			close(done)
 		},
