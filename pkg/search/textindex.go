--- conflicted
+++ resolved
@@ -291,17 +291,9 @@
 	defer func() {
 		log.Printf("searching for %q took %v\n", question, time.Since(start))
 	}()
-<<<<<<< HEAD
-	//query := bleve.NewQueryStringQuery(question)
-	//query := bleve.NewWildcardQuery(question)
-	query := bleve.NewMatchQuery(question)
-	query.Analyzer = de.AnalyzerName
-	query.Fuzziness = 1
-	request := bleve.NewSearchRequest(query)
-=======
-
 	var q query.Query
 	matchQuery := bleve.NewMatchQuery(question)
+	matchQuery.Analyzer = de.AnalyzerName
 	matchQuery.Fuzziness = 1
 
 	if meetingID > 0 {
@@ -313,7 +305,6 @@
 	}
 
 	request := bleve.NewSearchRequest(q)
->>>>>>> 169eadbc
 	result, err := ti.index.Search(request)
 	if err != nil {
 		return nil, err
