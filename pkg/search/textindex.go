--- conflicted
+++ resolved
@@ -291,7 +291,6 @@
 	defer func() {
 		log.Printf("searching for %q took %v\n", question, time.Since(start))
 	}()
-<<<<<<< HEAD
 
 	var q query.Query
 	matchQuery := bleve.NewMatchQuery(question)
@@ -306,14 +305,6 @@
 	}
 
 	request := bleve.NewSearchRequest(q)
-=======
-	//query := bleve.NewQueryStringQuery(question)
-	//query := bleve.NewWildcardQuery(question)
-	query := bleve.NewMatchQuery(question)
-	query.Analyzer = de.AnalyzerName
-	query.Fuzziness = 1
-	request := bleve.NewSearchRequest(query)
->>>>>>> cd661b95
 	result, err := ti.index.Search(request)
 	if err != nil {
 		return nil, err
